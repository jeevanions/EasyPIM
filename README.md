<<<<<<< HEAD
# EasyPIM V1.1.0
Powershell module to manage PIM Azure Resource Role settings with simplicity in mind.
=======
# EasyPIM V1.1.0 
>>>>>>> d9b456c1

Powershell module to manage PIM Azure Resource Role settings with simplicity in mind.

Easily manage PIM Azure Resource settings **at the subscription level by default** : enter a tenant ID, a subscription ID, a role name 
then the options you want to set, for example require justification on activation.  
:new: If you want to manage the role at another level (Management Group, Resource Group or Resource) please use the `scope` parameter instead of the `subscriptionID`.

## Key features
:boom: Support editing multiple roles at once  
:boom: Copy settings from another role  
:boom: Export role settings to csv  
:boom: Import role settings from csv  
:boom: Backup all roles  

With the export function you can now edit your PIM settings in Excel then import back your changes :wink:

## Installation
This module is available in the PowerShell gallery: [https://www.powershellgallery.com/packages/EasyPIM/](https://www.powershellgallery.com/packages/EasyPIM/), install it with:
```pwsh
Install-Module -Name EasyPIM -Scope CurrentUser
``` 

![image](https://github.com/kayasax/EasyPIM/assets/1241767/79086c31-19fa-4321-a5ac-6767b8d7ace3)


## Sample usage

:large_blue_diamond: Get configuration of the role "Webmaster"  
 ```pwsh
 Get-PIMAzureResourcePolicy -TenantID <tenantID> -SubscriptionId <subscriptionID> -rolename "webmaster"
 ```

:large_blue_diamond: Require justification, ticketing and MFA when activating the role "Webmaster"  
 ```pwsh
 Set-PIMAzureResourcePolicy -TenantID <tenantID> -SubscriptionId <subscriptionID> -rolename "webmaster" -ActivationRequirement "Justification","Ticketing","MultiFactorAuthentication"
 ```


:large_blue_diamond: Require approval and set approvers for roles webmaster and contributor  
```pwsh
Set-PIMAzureResourcePolicy -TenantID <tenantID> -SubscriptionId <subscriptionID> -rolename "webmaster","contributor" -Approvers  @(@{"Id"="00b34bb3-8a6b-45ce-a7bb-c7f7fb400507";"Name"="John";"Type"="user"}) -ApprovalRequired $true
```


:large_blue_diamond: Set maximum activation duration to 12h  
```pwsh
Set-PIMAzureResourcePolicy -TenantID <tenantID> -SubscriptionId <subscriptionID> -rolename "webmaster" -ActivationDuration "PT12H"
```
More samples in the [documentation](https://github.com/kayasax/EasyPIM/wiki/Documentation)

## Requirement
* Az.Accounts module
* Permission:
The PIM API for Azure resource roles is developed on top of the Azure Resource Manager framework. You will need to give consent to Azure Resource Management but won’t need any Microsoft Graph API permission. You will also need to make sure the user or the service principal calling the API has at least the Owner or User Access Administrator role on the resource you are trying to administer.

## Documentation
[documentation](https://github.com/kayasax/EasyPIM/wiki/Documentation)


<|MERGE_RESOLUTION|>--- conflicted
+++ resolved
@@ -1,9 +1,4 @@
-<<<<<<< HEAD
 # EasyPIM V1.1.0
-Powershell module to manage PIM Azure Resource Role settings with simplicity in mind.
-=======
-# EasyPIM V1.1.0 
->>>>>>> d9b456c1
 
 Powershell module to manage PIM Azure Resource Role settings with simplicity in mind.
 
