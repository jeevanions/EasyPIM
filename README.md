[![PSGallery Version](https://img.shields.io/powershellgallery/v/easypim.svg?style=flat&logo=powershell&label=PSGallery%20Version)](https://www.powershellgallery.com/packages/easypim) [![PSGallery Downloads](https://img.shields.io/powershellgallery/dt/easypim.svg?style=flat&logo=powershell&label=PSGallery%20Downloads)](https://www.powershellgallery.com/packages/easypim)

[![Orchestrator Version](https://img.shields.io/powershellgallery/v/EasyPIM.Orchestrator.svg?style=flat&logo=powershell&label=Orchestrator%20Version)](https://www.powershellgallery.com/packages/EasyPIM.Orchestrator) [![Orchestrator Downloads](https://img.shields.io/powershellgallery/dt/EasyPIM.Orchestrator.svg?style=flat&logo=powershell&label=Orchestrator%20Downloads)](https://www.powershellgallery.com/packages/EasyPIM.Orchestrator)

## 🚀 Major Release: EasyPIM v2.0 & Orchestrator v1.0

**📢 NEW: v2.0.0-beta1 Available for Testing!**
- 🎯 **Major architectural milestone**: Complete module separation
- 🔧 **ARM API compatibility fixes**: Resolves InvalidResourceType errors  
- 🛡️ **Enhanced policy validation**: Proactive error detection with clear guidance
- 📏 **Parameter standardization**: Consistent naming with backward compatibility
- 🏗️ **Production-ready orchestrator**: Feature-complete v1.0.0-beta1

**Beta Installation:**
```pwsh
# Install both modules for complete functionality
Install-Module -Name EasyPIM -AllowPrerelease          # v2.0.0-beta1
Install-Module -Name EasyPIM.Orchestrator -AllowPrerelease  # v1.0.0-beta1
```

⚠️ **Breaking Changes in v2.0**: Parameter `assignee` renamed to `principalId` (alias provided for compatibility)

## Introduction

EasyPIM is a PowerShell module created to help you manage Microsoft Privileged Identity Management (PIM) either working with Entra ID, Azure RBAC or groups.
Packed with more than 30 cmdlets, EasyPIM leverages the ARM and Graph APIs complexity to let you configure PIM **Azure Resources**, **Entra Roles** and **groups** settings and assignments in a simple way.

<<<<<<< HEAD
🆕 **Module separation complete**: The JSON-driven orchestrator is now a standalone module: EasyPIM.Orchestrator (requires EasyPIM ≥ 2.0.0).
**Orchestrated flow guide:** [step-by-step](https://github.com/kayasax/EasyPIM/wiki/Invoke%E2%80%90EasyPIMOrchestrator-step%E2%80%90by%E2%80%90step-guide)
🌍 EasyPIM supports multi-cloud (Public, Government, China, Germany) thanks to [Chase Dafnis](https://github.com/CHDAFNI-MSFT)!
=======
🆕 Module split: the JSON-driven orchestrator is now a separate module: EasyPIM.Orchestrator (requires EasyPIM ≥ 1.10.0).  
**Orchestrated flow guide:** [step-by-step](https://github.com/kayasax/EasyPIM/wiki/Invoke%E2%80%90EasyPIMOrchestrator-step%E2%80%90by%E2%80%90step-guide)  
🌍 V1.10 EasyPIM supports multi-cloud (Public, Government, China, Germany) thanks to [Chase Dafnis](https://github.com/CHDAFNI-MSFT)!
>>>>>>> f85bbaa9

## Key features
:boom: Support editing multiple roles at once  
:boom: Copy settings from one role to another  
:boom: Copy eligible assignments from one user to another  
:boom: Export role settings to csv  
:boom: Import role settings from csv  
:boom: Backup all roles  
:boom: New in V1.6 get PIM activity reporting  
:boom: New in V1.7 Approve/Deny pending requests  
:fire: Orchestrated flow (moved to EasyPIM.Orchestrator): [overview](https://github.com/kayasax/EasyPIM/wiki/Invoke%E2%80%90EasyPIMOrchestrator)  
👌 Define your full PIM model (Entra, Azure RBAC, Groups, policies, assignments, protected accounts) from a single JSON.  
👉 Use the dedicated module EasyPIM.Orchestrator and follow the [step-by-step guide](https://github.com/kayasax/EasyPIM/wiki/Invoke%E2%80%90EasyPIMOrchestrator-step%E2%80%90by%E2%80%90step-guide)

🗒️Change log: [https://github.com/kayasax/EasyPIM/wiki/Changelog](https://github.com/kayasax/EasyPIM/wiki/Changelog)

[📸 View the EasyPIM Gallery](Gallery.html)

## Installation

### Stable Release (v1.x)
Core module: [PowerShell Gallery / EasyPIM](https://www.powershellgallery.com/packages/EasyPIM)
```pwsh
Install-Module -Name EasyPIM
```
Updating from an older version:
```pwsh
Update-Module -Name EasyPIM
```

### Beta Release (v2.0) - Recommended for Testing
**🚀 Major architectural improvements with ARM API fixes**
```pwsh
# Install both modules for complete functionality
Install-Module -Name EasyPIM -AllowPrerelease          # v2.0.0-beta1
Install-Module -Name EasyPIM.Orchestrator -AllowPrerelease  # v1.0.0-beta1
```

### Legacy Orchestrator (for v1.x compatibility)
Orchestrator (JSON-driven flow): [PowerShell Gallery / EasyPIM.Orchestrator](https://www.powershellgallery.com/packages/EasyPIM.Orchestrator)
- Requires EasyPIM ≥ 1.10.0 (stable) or ≥ 2.0.0 (beta)
```pwsh
Install-Module -Name EasyPIM.Orchestrator -AllowPrerelease
```

### Getting Started
```pwsh
Import-Module EasyPIM
Import-Module EasyPIM.Orchestrator  # For orchestration features
Get-Command -Module EasyPIM*
```

## Sample usage

*Note: EasyPIM manage PIM Azure Resource settings **at the subscription level by default** : enter a tenant ID, a subscription ID, a role name
then the options you want to set, for example require justification on activation.
If you want to manage the role at another level (Management Group, Resource Group or Resource) please use the `scope` parameter instead of the `subscriptionID`.*


:large_blue_diamond: Get configuration of the Azure Resources roles reader and Webmaster
 ```pwsh
 Get-PIMAzureResourcePolicy -TenantID $tenantID -SubscriptionId $subscriptionID -rolename "reader","webmaster"
 ```

:large_blue_diamond: Require justification, ticketing and MFA when activating the Entra Role testrole
 ```pwsh
 Set-PIMEntraRolePolicy -tenantID $tenantID -rolename "testrole"  -ActivationRequirement "Justification","Ticketing","MultiFactorAuthentication"
 ```

:large_blue_diamond: Require approval and set approvers for Azure roles webmaster and contributor
```pwsh
Set-PIMAzureResourcePolicy -TenantID $tenantID -SubscriptionId $subscriptionID -rolename "webmaster","contributor" -Approvers  @(@{"Id"="00b34bb3-8a6b-45ce-a7bb-c7f7fb400507";"Name"="John";"Type"="user"}) -ApprovalRequired $true
```

:large_blue_diamond: Set maximum activation duration to 4h for the member role of a group
```pwsh
Set-PIMGroupPolicy -tenantID $tenantID -groupID "ba6af9bf-6b28-4799-976e-ff71aed3a1bd" -type member -ActivationDuration "PT4H"
```

:large_blue_diamond: Get a reporting of the PIM activities based on Entra ID Audit logs
```pwsh
$r=Show-PIMReport -tenantID $tenantID
```

:large_blue_diamond: List all eligible assignments for Azure roles
```pwsh
 Get-PIMAzureResourceEligibleAssignment -tenantID $tenantID -subscriptionID $subscriptionId
```

:large_blue_diamond: Create an active assignment for a principal and the Entra role testrole
```pwsh
New-PIMEntraRoleActiveAssignment -tenantID $tenantID -rolename "testrole" -principalID $groupID
```

More samples available in the [documentation](https://github.com/kayasax/EasyPIM/wiki/Documentation)

## Module split and migration
- The following commands moved into the EasyPIM.Orchestrator module:
    - Invoke-EasyPIMOrchestrator
    - Test-PIMPolicyDrift
    - Test-PIMEndpointDiscovery
- After installing EasyPIM.Orchestrator, import it to access these commands. Any legacy shims in the core module will emit guidance and forward where applicable.


## Documentation
[documentation](https://github.com/kayasax/EasyPIM/wiki/Documentation)

## Use cases
Discover how EasyPIM answers to common challenges [Use cases](https://github.com/kayasax/EasyPIM/wiki/Use-Cases)

## Contributors
- **Loïc MICHEL** - Original author and maintainer
- **Chase Dafnis** - Multi-cloud / Azure environment support

## Requirement
* Az.Accounts module
* Permission:
The PIM API for Azure resource roles is developed on top of the Azure Resource Manager framework. You will need to give consent to Azure Resource Management but won’t need any Microsoft Graph API permission. You will also need to make sure the user or the service principal calling the API has at least the Owner or User Access Administrator role on the resource you are trying to administer.
* an administrator must grant consent these permissions to the Microsoft Graph PowerShell application:
"RoleManagementPolicy.ReadWrite.Directory",
                "RoleManagement.ReadWrite.Directory",
                "RoleManagementPolicy.ReadWrite.AzureADGroup",
                "PrivilegedEligibilitySchedule.ReadWrite.AzureADGroup",
                "PrivilegedAssignmentSchedule.ReadWrite.AzureADGroup",
                "PrivilegedAccess.ReadWrite.AzureADGroup"

<|MERGE_RESOLUTION|>--- conflicted
+++ resolved
@@ -25,15 +25,9 @@
 EasyPIM is a PowerShell module created to help you manage Microsoft Privileged Identity Management (PIM) either working with Entra ID, Azure RBAC or groups.
 Packed with more than 30 cmdlets, EasyPIM leverages the ARM and Graph APIs complexity to let you configure PIM **Azure Resources**, **Entra Roles** and **groups** settings and assignments in a simple way.
 
-<<<<<<< HEAD
 🆕 **Module separation complete**: The JSON-driven orchestrator is now a standalone module: EasyPIM.Orchestrator (requires EasyPIM ≥ 2.0.0).
 **Orchestrated flow guide:** [step-by-step](https://github.com/kayasax/EasyPIM/wiki/Invoke%E2%80%90EasyPIMOrchestrator-step%E2%80%90by%E2%80%90step-guide)
 🌍 EasyPIM supports multi-cloud (Public, Government, China, Germany) thanks to [Chase Dafnis](https://github.com/CHDAFNI-MSFT)!
-=======
-🆕 Module split: the JSON-driven orchestrator is now a separate module: EasyPIM.Orchestrator (requires EasyPIM ≥ 1.10.0).  
-**Orchestrated flow guide:** [step-by-step](https://github.com/kayasax/EasyPIM/wiki/Invoke%E2%80%90EasyPIMOrchestrator-step%E2%80%90by%E2%80%90step-guide)  
-🌍 V1.10 EasyPIM supports multi-cloud (Public, Government, China, Germany) thanks to [Chase Dafnis](https://github.com/CHDAFNI-MSFT)!
->>>>>>> f85bbaa9
 
 ## Key features
 :boom: Support editing multiple roles at once  
