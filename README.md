--- conflicted
+++ resolved
@@ -1,8 +1,5 @@
-<<<<<<< HEAD
 # EasyPIM V1.1.0 
-=======
-# EasyPIM V1.0.2
->>>>>>> 53ecc8e4
+
 Powershell module to manage PIM Azure Resource Role settings with simplicity in mind.
 
 Easily manage PIM Azure Resource settings **at the subscription level by default** : enter a tenant ID, a subscription ID, a role name 
@@ -23,16 +20,9 @@
 ```pwsh
 Install-Module -Name EasyPIM -Scope CurrentUser
 ``` 
-<<<<<<< HEAD
-## Changelog
-V1.1.0
-* You can now use the scope paramater to get/set role policy on a management group, a resource group or a resource.
-If not set we would expect subscription as the default scope and $subscriptionID will be required
-ex for a management group:
-`$scope="providers/Microsoft.Management/managementGroups/MG_All_Subscriptions"`
-=======
+
 ![image](https://github.com/kayasax/EasyPIM/assets/1241767/79086c31-19fa-4321-a5ac-6767b8d7ace3)
->>>>>>> 53ecc8e4
+
 
 ## Sample usage
 
